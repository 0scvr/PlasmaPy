--- conflicted
+++ resolved
@@ -236,11 +236,8 @@
   "PIE", # flake8-pie
   "PLC", # pylint convention
   "PLE", # pylint errors
-<<<<<<< HEAD
   "PLR", # pylint refactorings
-=======
   "PT", # flake8-pytest-style
->>>>>>> b9bad610
   "PLW", # pylint warnings
   "PTH", # flake8-use-pathlib
   "PYI", # flake8-pyi
@@ -279,15 +276,12 @@
   "N806", # non-lowercase-variable-in-function
   "N816", # mixed-case-variable-in-global-scope
   "PLE0605", # invalid-all-format
-<<<<<<< HEAD
   "PLR0913", # too-many-arguments
   "PLR2004", # magic-value-comparison
-=======
   "PT007", # pytest-parametrize-values-wrong-type
   "PT011", # pytest-raises-too-broad
   "PT012", # pytest-raises-multiple-statements
   "PT019", # pytest-fixture-param-without-value (enable later?)
->>>>>>> b9bad610
   "RUF001", # ambiguous-unicode-character-string
   "RUF002", # ambiguous-unicode-character-docstring
   "RUF003", # ambiguous-unicode-character-comment
